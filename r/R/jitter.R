--- conflicted
+++ resolved
@@ -52,7 +52,6 @@
 #'   disaggregation_threshold = 50
 #' )
 #' plot(od_jittered)
-<<<<<<< HEAD
 #' # j_schools = jitter(
 #' #   od = sf::read_sf("data-raw/school-example/od_to_jitter.geojson"),
 #' #   subpoints_origins = sf::read_sf("data-raw/school-example/subpoints.geojson"), 
@@ -62,19 +61,17 @@
 #' #   disaggregation_threshold = 50
 #' # )
 #' # summary(j_schools)
-=======
-#' \dontrun{
-#' od_jittered = jitter(
-#'   od,
-#'   zones,
-#'   zones_d = zones_d,
-#'   subpoints = road_network,
-#'   disaggregation_threshold = 50,
-#'   odjitter_location = r"(powershell C:\Users\geoevid\.cargo\bin\odjitter.exe)"
-#' )
-#' plot(od_jittered)
+#' # \dontrun{
+#' # od_jittered = jitter(
+#' #   od,
+#' #   zones,
+#' #   zones_d = zones_d,
+#' #   subpoints = road_network,
+#' #   disaggregation_threshold = 50,
+#' #   odjitter_location = r"(powershell C:\Users\geoevid\.cargo\bin\odjitter.exe)"
+#' # )
+#' # plot(od_jittered)
 #' }
->>>>>>> bb063eef
 jitter = function(
     od,
     zones,
@@ -99,17 +96,12 @@
     data_dir = tempdir(),
     show_command = FALSE,
     odjitter_location = "odjitter"
-    ) {
-<<<<<<< HEAD
-  installed = odjitter_is_installed()
-=======
-  
+    ) { 
   installed = odjitter_is_installed(odjitter_location)
   # powershell = installed == "PowerShell"
   # if(powershell) {
   #   installed = system("odjitter --help", intern = TRUE)
   # }
->>>>>>> bb063eef
   if(!installed) {
     message("Cannot find the odjitter command on your computer")
     stop(
